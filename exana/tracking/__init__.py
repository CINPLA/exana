<<<<<<< HEAD
from .fields import (gridness, spatial_rate_map, occupancy_map,
        separate_fields, get_bump_centers, find_avg_dist, fit_hex,
        calculate_grid_geometry, optimize_field_separation)
from .plot import (plot_path, plot_head_direction_rate, plot_ratemap, plot_occupancy)
=======
from .fields import gridness, spatial_rate_map, occupancy_map
>>>>>>> 8320e8c6
from .stats import (sparsity, selectivity, information_rate,
                    information_specificity, prob_dist)
from .tools import (get_tracking, get_raw_position, select_best_position,
                    interp_filt_position, velocity_threshold,
                    get_processed_tracking)
from .head import (head_direction_rate, head_direction_stats, head_direction)<|MERGE_RESOLUTION|>--- conflicted
+++ resolved
@@ -1,11 +1,6 @@
-<<<<<<< HEAD
 from .fields import (gridness, spatial_rate_map, occupancy_map,
         separate_fields, get_bump_centers, find_avg_dist, fit_hex,
         calculate_grid_geometry, optimize_field_separation)
-from .plot import (plot_path, plot_head_direction_rate, plot_ratemap, plot_occupancy)
-=======
-from .fields import gridness, spatial_rate_map, occupancy_map
->>>>>>> 8320e8c6
 from .stats import (sparsity, selectivity, information_rate,
                     information_specificity, prob_dist)
 from .tools import (get_tracking, get_raw_position, select_best_position,
